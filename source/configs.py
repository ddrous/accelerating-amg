class DataConfig:
    def __init__(self, dist='lognormal_laplacian_periodic', block_periodic=False,
                 num_unknowns=8 ** 2, root_num_blocks=4, splitting='CLJP', add_diag=False,
                 load_data=False, save_data=True, dtype='single'):
        self.dist = dist  # see function 'generate_A()' for possible distributions
        self.block_periodic = block_periodic
        self.num_unknowns = num_unknowns
        self.root_num_blocks = root_num_blocks
        self.splitting = splitting
        self.add_diag = add_diag
        self.load_data = load_data
        self.save_data = save_data
        self.dtype = dtype


class ModelConfig:
    def __init__(self, mp_rounds=3, global_block=False, latent_size=64, mlp_layers=4, concat_encoder=True):
        self.mp_rounds = mp_rounds
        self.global_block = global_block
        self.latent_size = latent_size
        self.mlp_layers = mlp_layers
        self.concat_encoder = concat_encoder


class RunConfig:
    def __init__(self, normalize_rows=True, normalize_rows_by_node=False):
        self.normalize_rows = normalize_rows
        self.normalize_rows_by_node = normalize_rows_by_node


class TrainConfig:
<<<<<<< HEAD
    def __init__(self, samples_per_run=256, num_runs=20, batch_size=32, learning_rate=1e-3, fourier=False,
=======
    def __init__(self, samples_per_run=2560, num_runs=2, batch_size=32, learning_rate=3e-3, fourier=False,
>>>>>>> e32a2d61
                 coarsen=True, checkpoint_dir='../train_checkpoints', tensorboard_dir='../tensorboard_dir', load_model=False):
        self.samples_per_run = samples_per_run
        self.num_runs = num_runs
        self.batch_size = batch_size
        self.learning_rate = learning_rate
        self.fourier = fourier
        self.coarsen = coarsen
        self.checkpoint_dir = checkpoint_dir
        self.tensorboard_dir = tensorboard_dir
        self.load_model = load_model


class TestConfig:
    def __init__(self, dist='lognormal_laplacian_periodic', splitting='CLJP',
                 test_sizes=(1024, 2048, 4096, 8192, 16384, 32768, 65536, 131072),
                 load_data=False, num_runs=100, cycle='W',
                 max_levels=12, iterations=81, fp_threshold=1e-10, strength=('classical', {'theta': 0.25}),
                 presmoother=('gauss_seidel', {'sweep': 'forward', 'iterations': 1}),
                 postsmoother=('gauss_seidel', {'sweep': 'forward', 'iterations': 1}),
                 coarse_solver='pinv2'):
        self.dist = dist
        self.splitting = splitting
        self.test_sizes = test_sizes
        self.load_data = load_data
        self.num_runs = num_runs
        self.cycle = cycle
        self.max_levels = max_levels
        self.iterations = iterations
        self.fp_threshold = fp_threshold
        self.strength = strength
        self.presmoother = presmoother
        self.postsmoother = postsmoother
        self.coarse_solver = coarse_solver
        # self.coarse_solver = ('gauss_seidel', {'iterations': 20})


class Config:
    def __init__(self):
        self.data_config = DataConfig()
        self.model_config = ModelConfig()
        self.run_config = RunConfig()
        self.test_config = TestConfig()
        self.train_config = TrainConfig()



GRAPH_LAPLACIAN_TRAIN = Config()
GRAPH_LAPLACIAN_TRAIN.data_config.dist = 'lognormal_laplacian_periodic'


COMPLEX_FEM_TEST = Config()
COMPLEX_FEM_TEST.test_config.dist = 'lognormal_complex_fem'
COMPLEX_FEM_TEST.test_config.fp_threshold = 0


FINITE_ELEMENT_TEST = Config()
FINITE_ELEMENT_TEST.data_config.dist = 'lognormal_laplacian'
FINITE_ELEMENT_TEST.test_config.test_sizes = (1024, 2048, 16384)


GRAPH_LAPLACIAN_TEST = Config()
GRAPH_LAPLACIAN_TEST.test_config.test_sizes = (1024, 2048)

GRAPH_LAPLACIAN_RS_TEST = Config()
GRAPH_LAPLACIAN_RS_TEST.test_config.splitting = 'RS'

GRAPH_LAPLACIAN_RS_SECOND_PASS_TEST = Config()
GRAPH_LAPLACIAN_RS_SECOND_PASS_TEST.test_config.splitting = ('RS', {'second_pass': True})

GRAPH_LAPLACIAN_PMIS_TEST = Config()
GRAPH_LAPLACIAN_PMIS_TEST.test_config.splitting = 'PMIS'

GRAPH_LAPLACIAN_PMISc_TEST = Config()
GRAPH_LAPLACIAN_PMISc_TEST.test_config.splitting = 'PMISc'

GRAPH_LAPLACIAN_CLJPc_TEST = Config()
GRAPH_LAPLACIAN_CLJPc_TEST.test_config.splitting = 'CLJPc'

GRAPH_LAPLACIAN_SA_TEST = Config()
GRAPH_LAPLACIAN_SA_TEST.test_config.splitting = 'SA'

GRAPH_LAPLACIAN_ROOTNODE_TEST = Config()
GRAPH_LAPLACIAN_ROOTNODE_TEST.test_config.splitting = 'rootnode'

GRAPH_LAPLACIAN_ABLATION_MP2 = Config()
GRAPH_LAPLACIAN_ABLATION_MP2.data_config.dist = 'lognormal_laplacian_periodic'
GRAPH_LAPLACIAN_ABLATION_MP2.model_config.mp_rounds = 2

GRAPH_LAPLACIAN_ABLATION_MLP2 = Config()
GRAPH_LAPLACIAN_ABLATION_MLP2.data_config.dist = 'lognormal_laplacian_periodic'
GRAPH_LAPLACIAN_ABLATION_MLP2.model_config.mlp_layers = 2

GRAPH_LAPLACIAN_ABLATION_NO_CONCAT = Config()
GRAPH_LAPLACIAN_ABLATION_NO_CONCAT.data_config.dist = 'lognormal_laplacian_periodic'
GRAPH_LAPLACIAN_ABLATION_NO_CONCAT.model_config.concat_encoder = False

GRAPH_LAPLACIAN_ABLATION_NO_INDICATORS = Config()
GRAPH_LAPLACIAN_ABLATION_NO_INDICATORS.data_config.dist = 'lognormal_laplacian_periodic'

GRAPH_LAPLACIAN_EVAL = Config()
GRAPH_LAPLACIAN_EVAL.data_config.block_periodic = False
GRAPH_LAPLACIAN_EVAL.data_config.num_unknowns = 4096
GRAPH_LAPLACIAN_EVAL.data_config.dist = 'lognormal_laplacian'
GRAPH_LAPLACIAN_EVAL.data_config.load_data = False
GRAPH_LAPLACIAN_EVAL.train_config.fourier = False

SPEC_CLUSTERING_TRAIN = Config()
SPEC_CLUSTERING_TRAIN.data_config.dist = 'spectral_clustering'
SPEC_CLUSTERING_TRAIN.data_config.num_unknowns = 1024
SPEC_CLUSTERING_TRAIN.data_config.block_periodic = False
SPEC_CLUSTERING_TRAIN.data_config.add_diag = True
SPEC_CLUSTERING_TRAIN.train_config.coarsen = False
SPEC_CLUSTERING_TRAIN.train_config.fourier = False

SPEC_CLUSTERING_EVAL = Config()
SPEC_CLUSTERING_EVAL.data_config.dist = 'spectral_clustering'
SPEC_CLUSTERING_EVAL.data_config.num_unknowns = 4096
SPEC_CLUSTERING_EVAL.data_config.block_periodic = False
SPEC_CLUSTERING_EVAL.data_config.add_diag = True
SPEC_CLUSTERING_EVAL.train_config.coarsen = False
SPEC_CLUSTERING_EVAL.train_config.fourier = False



GRAPH_LAPLACIAN_UNIFORM_TEST = Config()
GRAPH_LAPLACIAN_UNIFORM_TEST.data_config.block_periodic = False
GRAPH_LAPLACIAN_UNIFORM_TEST.data_config.dist = 'uniform_laplacian'


# should replicate results from "Compatible Relaxation and Coarsening in Algebraic Multigrid" (2009)
CR_TEST = Config()
CR_TEST.data_config.splitting = ('CR', {'verbose': True,
                                        'method': 'habituated',
                                        'nu': 2,
                                        'thetacr': 0.5,
                                        'thetacs': [0.3 ** 2, 0.5],
                                        'maxiter': 20})
# CR_TEST.data_config.dist = 'poisson'
# CR_TEST.data_config.dist = 'aniso'
CR_TEST.data_config.dist = 'lognormal_laplacian'
# CR_TEST.data_config.dist = 'example'
CR_TEST.test_config.num_runs = 10
CR_TEST.test_config.test_sizes = (1024, 2048, 4096, 8192,)
# CR_TEST.test_config.test_sizes = ('airfoil', 'bar', 'knot', 'local_disc_galerkin_diffusion',
#                                   'recirc_flow', 'unit_cube', 'unit_square')
# CR_TEST.test_config.fp_threshold = 0
# CR_TEST.test_config.coarse_solver = ('gauss_seidel', {'iterations': 200})

CR_TEST.test_config.presmoother = ('gauss_seidel', {'sweep': 'forward', 'iterations': 1})
# CR_TEST.test_config.postsmoother = ('gauss_seidel', {'sweep': 'backward', 'iterations': 1})
CR_TEST.test_config.coarse_solver = 'pinv2'
CR_TEST.test_config.cycle = 'V'
CR_TEST.test_config.iterations = 40
CR_TEST.test_config.max_levels = 2<|MERGE_RESOLUTION|>--- conflicted
+++ resolved
@@ -29,11 +29,7 @@
 
 
 class TrainConfig:
-<<<<<<< HEAD
-    def __init__(self, samples_per_run=256, num_runs=20, batch_size=32, learning_rate=1e-3, fourier=False,
-=======
-    def __init__(self, samples_per_run=2560, num_runs=2, batch_size=32, learning_rate=3e-3, fourier=False,
->>>>>>> e32a2d61
+    def __init__(self, samples_per_run=2560, num_runs=2, batch_size=32, learning_rate=1e-3, fourier=False,
                  coarsen=True, checkpoint_dir='../train_checkpoints', tensorboard_dir='../tensorboard_dir', load_model=False):
         self.samples_per_run = samples_per_run
         self.num_runs = num_runs
